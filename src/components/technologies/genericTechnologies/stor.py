--- conflicted
+++ resolved
@@ -632,17 +632,11 @@
                         )
 
                         def init_ramping_down_rate_operation_in(const):
-<<<<<<< HEAD
                             # -rampingRate <= input[t] - input[t-1]
-                            return -ramping_rate <= sum(
-                                self.input[t, car_input] - self.input[t - 1, car_input]
-                                for car_input in b_tec.set_input_carriers
-=======
                             return (
                                 -ramping_rate
                                 <= self.input[t, self.main_car]
                                 - self.input[t - 1, self.main_car]
->>>>>>> abce3cdd
                             )
 
                         dis.const_ramping_down_rate_in = pyo.Constraint(
