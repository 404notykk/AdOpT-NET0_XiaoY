from pyomo.environ import *
from pyomo.gdp import *
import pylab as pl
import pvlib
import numpy as np
import requests
import json
from pathlib import Path
import pandas as pd
from timezonefinder import TimezoneFinder
import src.data_management as dm
from src.energyhub import EnergyHub
from scipy.interpolate import griddata

# from netCDF4 import Dataset

import src.data_management as dm
from src.energyhub import EnergyHub as ehub
import src.model_construction as mc
from src.model_configuration import ModelConfiguration
from src.diagnostics import get_infeasibile_constraints

execute = 0

# MODEL SCALING/ Infeasibilities
if execute == 1:
    m = ConcreteModel()

    m.a = Var(initialize=1.0)
    m.b = Var(initialize=1.0)

    m.c1 = Constraint(expr=0.00001 * m.a + 0.0002 * m.b == 0.0004)
    m.c2 = Constraint(expr=0.00004 * m.a + 40 * m.b == 0.5)

    m.obj = Objective(expr=1000 * m.a + 2000 * m.b)

    m.pprint()
    get_infeasibile_constraints(m)

    solver = SolverFactory("gurobi")
    solution = solver.solve(m, tee=True)

    m.scaling_factor = Suffix(direction=Suffix.EXPORT)
    m.scaling_factor[m.obj] = 1e-3
    m.scaling_factor[m.a] = 1e-3
    # m.scaling_factor[m.c1] = 1e3
    # m.scaling_factor[m.a] = 1e-4
    # m.scaling_factor[m.a] = 1e-4
    TransformationFactory("core.scale_model").apply_to(m)
    solution = solver.solve(m, tee=True)

    # m.display()

    # # TOPOLOGY
    # topology = dm.SystemTopology()
    # topology.define_time_horizon(year=2001, start_date='01-01 00:00', end_date='01-01 01:00', resolution=1)
    # topology.define_carriers(['electricity'])
    # topology.define_nodes(['A'])
    # topology.define_new_technologies('A', ['Photovoltaic'])
    #
    # # Initialize instance of DataHandle
    # data = dm.DataHandle(topology)
    #
    # # CLIMATE DATA
    #
    # data.read_climate_data_from_file('A', './data/climate_data_onshore.txt')
    #
    # # DEMAND
    # electricity_demand = np.ones(len(topology.timesteps)) * 1
    # data.read_demand_data('A', 'electricity', electricity_demand)
    #
    # # IMPORT
    # import_lim = np.ones(len(topology.timesteps)) * 10000
    # data.read_import_limit_data('A', 'electricity', import_lim)
    #
    # # READ TECHNOLOGY AND NETWORK DATA
    #
    # data.read_technology_data()
    # data.read_network_data()
    #
    # # SAVING/LOADING DATA FILE
    # configuration = ModelConfiguration()
    #
    # # # Read data
    # energyhub = EnergyHub(data, configuration)
    # energyhub.construct_model()
    # energyhub.construct_balances()
    #
    # energyhub.model.scaling_factor = Suffix(direction=Suffix.EXPORT)
    # # energyhub.model.scaling_factor[energyhub.model.node_blocks['A'].var_import_flow] = 1e-4  # scale import
    #
    # # energyhub.solve()
    # results = energyhub.solve()

execute = 1

if execute == 1:
<<<<<<< HEAD
    # data = dm.load_object(r'./src/test/test_data/technology_CONV1_2.p')
    data = dm.load_object(r"./src/test/test_data/technology_dynamics_CONV1_2.p")
    tecname = "testCONV1_2"

    # change test technology dynamic parameters
    # data.technology_data['test_node1'][tecname].performance_data['standby_power'] = 0.2
    data.technology_data["test_node1"][tecname].performance_data["ramping_time"] = 2
    # data.technology_data['test_node1'][tecname].performance_data['ref_size'] = 10
    data.technology_data["test_node1"][tecname].performance_data[
        "ramping_const_int"
    ] = 1
    # data.technology_data['test_node1'][tecname].performance_data['max_startups'] = 0
    data.technology_data["test_node1"][tecname].performance_data["min_part_load"] = 0.4
    # data.technology_data['test_node1'][tecname].performance_data['SU_time'] = 2
    # data.technology_data['test_node1'][tecname].performance_data['SD_time'] = 1
=======
    data = dm.load_object(r'./src/test/test_data/technology_dynamics_CONV1_4.p')
    tecname = 'testCONV1_4'

    # change test technology dynamic parameters
    # data.technology_data['test_node1'][tecname].performance_data['standby_power'] = 0.2
    # data.technology_data['test_node1'][tecname].performance_data['ramping_rate'] = max(data.node_data['test_node1'].data['demand']['heat']) *.75
    # data.technology_data['test_node1'][tecname].performance_data['max_startups'] = 0
    data.technology_data['test_node1'][tecname].performance_data['min_part_load'] = 0.5
    data.technology_data['test_node1'][tecname].performance_data['SU_time'] = 2
    data.technology_data['test_node1'][tecname].performance_data['SD_time'] = 1
>>>>>>> 7139aba1
    # data.technology_data['test_node1'][tecname].performance_data['SU_load'] = 0.8
    # data.technology_data['test_node1'][tecname].size_max = 1.5
    main_car = data.technology_data["test_node1"][tecname].performance_data[
        "main_input_carrier"
    ]

    configuration = ModelConfiguration()
    configuration.performance.dynamics = 1

    # Solve model
    energyhub = EnergyHub(data, configuration)
    energyhub.quick_solve()

<<<<<<< HEAD
    print("finish")

    display(energyhub.model.node_blocks["test_node1"].tech_blocks_active["testCONV1_2"])

    for i in range(1, 10):
        print(
            energyhub.model.node_blocks["test_node1"]
            .tech_blocks_active["testCONV1_1"]
            .var_x[i]
            .value
        )
=======
    print('finish')


    for i in range(1, 10):
        print(energyhub.model.node_blocks['test_node1'].tech_blocks_active['testCONV3_2'].var_x[i].value)
>>>>>>> 7139aba1


execute = 0

if execute == 1:
    # data = dm.load_object(r'./test/test_data/technology_CONV1_2.p')
    data = dm.load_object(r"./test/test_data/time_algorithms.p")
    data.read_technology_data()

    # INITIALIZE MODEL CONFIGURATION
    configuration = ModelConfiguration()
    # configuration.optimization.typicaldays.N = 4
    configuration.optimization.timestaging = 2
    # configuration.energybalance.violation = -1
    # configuration.energybalance.copperplate = 0

    energyhub = EnergyHub(data, configuration)
    # Solve model
    energyhub.quick_solve()
    print("finish")

execute = 0

if execute == 1:
    topology = dm.SystemTopology()
    topology.define_time_horizon(
        year=2001, start_date="01-01 00:00", end_date="01-31 23:00", resolution=1
    )
    topology.define_carriers(["electricity", "gas", "hydrogen"])
    topology.define_nodes(["test_node1", "test_node2"])
    topology.define_new_technologies(
        "test_node1", ["GasTurbine_simple", "Storage_Battery"]
    )
    topology.define_new_technologies(
        "test_node2", ["Photovoltaic", "WindTurbine_Onshore_1500"]
    )

    # Initialize instance of DataHandle
    data = dm.DataHandle(topology)

    # NETWORKS
    distance = dm.create_empty_network_matrix(topology.nodes)
    distance.at["test_node1", "test_node2"] = 1
    distance.at["test_node2", "test_node1"] = 1
    connection = dm.create_empty_network_matrix(topology.nodes)
    connection.at["test_node1", "test_node2"] = 1
    connection.at["test_node2", "test_node1"] = 1
    topology.define_new_network(
        "electricityTest", distance=distance, connections=connection
    )

    # CLIMATE DATA
    data.read_climate_data_from_file("test_node1", r"./src/test/climate_data_test.p")
    data.read_climate_data_from_file("test_node2", r"./src/test/climate_data_test.p")

    # DEMAND
    electricity_demand = np.ones(len(topology.timesteps)) * 100
    data.read_demand_data("test_node1", "electricity", electricity_demand)

    # IMPORT
    gas_import = np.ones(len(topology.timesteps)) * 10
    data.read_import_limit_data("test_node1", "gas", gas_import)

    # READ TECHNOLOGY AND NETWORK DATA
    data.read_technology_data()
    # nr_days_cluster = 40
    # clustered_data = dm.ClusteredDataHandle(data, nr_days_cluster)
    #
    # INITIALIZE MODEL CONFIGURATION
    configuration = ModelConfiguration()
    configuration.optimization.timestaging = 4

    energyhub = EnergyHub(data, configuration)
    energyhub.construct_model()
    energyhub.construct_balances()

    # Solve model
    energyhub.quick_solve()


execute = 0

# region: how to k-means cluster
if execute == 1:
    # Load data handle from file
    topology = dm.SystemTopology()
    topology.define_time_horizon(
        year=2001, start_date="01-01 00:00", end_date="02-01 23:00", resolution=1
    )

    topology.define_carriers(["electricity"])
    topology.define_nodes(["test_node1"])
    topology.define_new_technologies("test_node1", ["WindTurbine_Onshore_1500"])

    # INITIALIZE MODEL CONFIGURATION
    configuration = ModelConfiguration()

    # Initialize instance of DataHandle
    data = dm.DataHandle(topology)

    # CLIMATE DATA
    data.read_climate_data_from_file("test_node1", r".\data\climate_data_onshore.txt")

    # DEMAND
    electricity_demand = np.ones(len(topology.timesteps)) * 10
    data.read_demand_data("test_node1", "electricity", electricity_demand)

    # IMPORT
    electricity_import = np.ones(len(topology.timesteps)) * 10
    data.read_import_limit_data("test_node1", "electricity", electricity_import)

    # IMPORT Prices
    electricity_price = np.ones(len(topology.timesteps)) * 1000
    data.read_import_price_data("test_node1", "electricity", electricity_price)

    # READ TECHNOLOGY AND NETWORK DATA
    data.read_technology_data()
    data.read_network_data()

    # SOLVE WITH CLUSTERED DATA
    nr_days_cluster = 5
    clustered_data = dm.ClusteredDataHandle(data, nr_days_cluster)

    energyhub_clustered = EnergyHub(clustered_data, configuration)
    energyhub_clustered.construct_model()
    energyhub_clustered.construct_balances()

    # Solve model
    energyhub_clustered.solve_model()
    results1 = energyhub_clustered.write_results()
    results1.save_summary_to_excel(Path("./userData"), "results_clustered")

    # SOLVE WITH FULL RESOLUTION
    energyhub = EnergyHub(data, configuration)
    energyhub.construct_model()
    energyhub.construct_balances()

    # Solve model
    energyhub.solve_model()
    results2 = energyhub.write_results()
    results2.save_summary_to_excel(Path("./userData"), "results_full")

execute = 0
# region How to formulate hierarchical models with blocks
if execute == 1:
    m = ConcreteModel()

    m.t = RangeSet(1, 1)
    m.tec = Set(initialize=["Tec1", "Tec2"])

    m.tecBlock = Block(m.tec)

    def tec_block_rule(bl):
        bl.var_input = Var()
        bl.var_output = Var()

        def inout(model):
            return bl.var_output == 0.7 * bl.var_input

        bl.c_perf = Constraint(rule=inout)

    m.tecBlock = Block(m.tec, rule=tec_block_rule)

    newtec = ["Tec3"]

    m.tec.add(newtec)
    m.tecBlock[newtec] = Block(rule=tec_block_rule)
    # for tec in m.tec:
    #     m.tecBlock2[tec].transfer_attributes_from(m.tecBlock[tec])
    # m.bla = Block()
    # m.bla.transfer_attributes_from(m.tecBlock['Tec1'].clone())

    #
    # m.tecBlock['Tec1'].add_component('bla', RangeSet(1,1))
    # m.pprint()
    # m.pprint()
    # m.tecBlock['Tec3'].pprint()
    # m.cons_balance = Constraint(expr=m.tecBlock['Tec3'].var_output == 3)
    m.pprint()

    # Set definitions
    # m.nodes = Set(initialize=['onshore','offshore'])
    # m.tecs = Set(m.nodes, dimen=1, initialize=['Tec1','Tec2'])

    # m.tecs['onshore'].pprint()
# endregion

execute = 0
# region How to define semi-continuous variables (modelled as a disjunction)
if execute == 1:
    model = ConcreteModel()
    model.t = RangeSet(1, 2)

    # We want to define a constraint 10 < input < Sx with input, S being continous, and x being a binary variable
    model.s = Var(domain=PositiveReals, bounds=(0, 100))
    model.input = Var(model.t, domain=PositiveReals, bounds=(0, 100))
    model.x = Var(domain=Binary)

    def on(dis, t):
        dis.c1 = Constraint(expr=model.input[t] == 0)

    model.d1 = Disjunct(model.t, rule=on)

    def off(dis, t):
        dis.c1 = Constraint(expr=model.input[t] <= model.s)
        dis.c2 = Constraint(expr=10 <= model.input[t])

    model.d2 = Disjunct(model.t, rule=off)

    def bind_disjunctions(dis, t):
        return [model.d1[t], model.d2[t]]

    model.dj = Disjunction(model.t, rule=bind_disjunctions)

    def inputreq(ex, t):
        return model.input[t] == 11

    model.c3 = Constraint(model.t, rule=inputreq)
    model.obje = Objective(expr=model.s, sense=minimize)

    model.pprint()

    xfrm = TransformationFactory("gdp.bigm")
    xfrm.apply_to(model)
    solver = SolverFactory("gurobi")
    solution = solver.solve(model, tee=True)
    solution.write()
    model.display()


# endregion

execute = 0
# region How to model a piecewise affine function with dependent breakpoints
if execute == 1:
    model = ConcreteModel()

    model.t = RangeSet(1, 2)

    model.s = Var(within=NonNegativeReals, bounds=(0, 100))
    model.input = Var(model.t, domain=PositiveReals, bounds=(0, 100))
    model.output = Var(model.t, domain=PositiveReals, bounds=(0, 100))

    # disjunct for technology off
    def calculate_input_output_off(dis, t):
        def calculate_input_off(con, c_input):
            return model.input[t] == 0

        dis.const_input_off = Constraint(rule=calculate_input_off)

        def calculate_output_off(con):
            return model.output[t] == 0

        dis.const_output_off = Constraint(rule=calculate_output_off)

    model.disjunct_input_output_off = Disjunct(model.t, rule=calculate_input_output_off)

    # disjunct for technology on
    s_indicators = range(1, 5)
    x_bp = [10, 12]

    def create_disjunctions(dis, t, ind):
        def calculate_input_on(con):
            return model.input[t] == x_bp[ind - 1]

        dis.const_input_on = Constraint(rule=calculate_input_on)

    model.disjunct_on = Disjunct(model.t, s_indicators, rule=create_disjunctions)

    def bind_disjunctions(dis, t):
        return [model.disjunct_on[i, t] for i in s_indicators]

    model.dj = Disjunction(model.t, rule=bind_disjunctions)

    def inputreq(ex, t):
        return model.input[t] == 10

    model.c3 = Constraint(model.t, rule=inputreq)
    model.obje = Objective(expr=model.s, sense=minimize)

    model.pprint()

    xfrm = TransformationFactory("gdp.bigm")
    xfrm.apply_to(model)
    solver = SolverFactory("gurobi")
    solution = solver.solve(model, tee=True)
    solution.write()
    model.display()

# endregion

execute = 0
# region How to fit a piece-wise linear function
if execute == 1:
    nr_bp = 3

    # Read performance data from file
    performance_data = pd.read_csv(
        "data/technology_data/CO2Capture/DAC_adsorption_data/dac_adsorption_performance.txt",
        sep=",",
    )
    performance_data = performance_data.rename(
        columns={"T": "temp_air", "RH": "humidity"}
    )

    # Unit Conversion of input data
    performance_data.E_tot = performance_data.E_tot.multiply(
        performance_data.CO2_Out / 3600
    )  # in MWh / h
    performance_data.E_el = performance_data.E_el.multiply(
        performance_data.CO2_Out / 3600
    )  # in kwh / h
    performance_data.E_th = performance_data.E_th.multiply(
        performance_data.CO2_Out / 3600
    )  # in kwh / h
    performance_data.CO2_Out = performance_data.CO2_Out / 1000  # in t / h

    # Get humidity and temperature
    RH = 60
    T = 15

    # Derive performance points for each timestep
    def interpolate_performance_point(t, rh, point_data, var):
        zi = griddata(
            (point_data.temp_air, point_data.humidity),
            point_data[var],
            (T, RH),
            method="linear",
        )
        return zi

    CO2_Out = np.empty(shape=(1, len(performance_data.Point.unique())))
    E_tot = np.empty(shape=(1, len(performance_data.Point.unique())))
    E_el = np.empty(shape=(1, len(performance_data.Point.unique())))
    for point in performance_data.Point.unique():
        CO2_Out[:, point - 1] = (
            interpolate_performance_point(
                T, RH, performance_data.loc[performance_data.Point == point], "CO2_Out"
            )
            * 10
        )
        E_tot[:, point - 1] = (
            interpolate_performance_point(
                T, RH, performance_data.loc[performance_data.Point == point], "E_tot"
            )
            * 10
        )
        E_el[:, point - 1] = (
            interpolate_performance_point(
                T, RH, performance_data.loc[performance_data.Point == point], "E_el"
            )
            * 10
        )

    # Input-Output relation
    timestep = 0
    y = {}
    x = E_tot[timestep, :].round(4).tolist()
    y["out"] = CO2_Out[timestep, :].round(4).tolist()

    fitting = fit_piecewise_function(x, y, int(nr_bp))

    pl.plot(x, y["out"], ".")
    pl.plot(fitting["bp_x"], fitting["out"]["bp_y"], "-or")

    #
    # m = ConcreteModel()
    #
    # m.set_bps = RangeSet(1, nr_bp, 1)
    # m.set_datapoints = RangeSet(0, len(x)-1)
    #
    # m.bp_x = Var(m.set_bps)
    # m.bp_y = Var(m.set_bps)
    # m.SSR = Var()
    #
    # def init_x(para, d):
    #     return x[d]
    # m.x_data = Param(m.set_datapoints, initialize=init_x)
    # def init_y(para, d):
    #     return y[d]
    # m.y_data = Param(m.set_datapoints, initialize=init_y)
    #
    # def init_SSR(const):
    #
    # m.const = Constraint(rule=init_SSR)

    nr_seg = 2
    tec = "testCONV3_3"
    with open("./data/technology_data/" + tec + ".json") as json_file:
        technology_data = json.load(json_file)

    tec_data = technology_data["TechnologyPerf"]
    performance_data = tec_data["performance"]
    X = performance_data["in"]
    Y = performance_data["out"]
    count = nr_seg
    fitting = fit_piecewise_function(X, Y, nr_seg)

    pl.plot(X, Y["electricity"], ".")
    pl.plot(X, Y["heat"], ".")
    pl.plot(fitting["bp_x"], fitting["electricity"]["bp_y"], "-or")
    pl.plot(fitting["bp_x"], fitting["heat"]["bp_y"], "-or")

    pl.show()

# endregion

execute = 0
# region How to use pvlib
if execute == 1:
    # pass data from external
    temperature = 15
    dni = 800
    ghi = 900
    dhi = 100
    wind_speed = 5

    lat = 52
    lon = 5.16
    alt = 10

    # temperature = pd.Series(climate_data["temperature"], time_index)
    # dni = pd.Series(climate_data['direct_normal_irr'], time_index)
    # ghi = pd.Series(climate_data['global_horizontal_irr'], time_index)
    # dhi = pd.Series(climate_data['diffuse_horizontal_irr'], time_index)
    # wind_speed = pd.Series(climate_data["wind_speed"], time_index)

    # pass as standard vars
    module_name = "SunPower_SPR_X20_327"
    inverter_eff = 0.96
    tilt = 20
    surface_azimuth = 180

    # Define Module
    # sandia_modules = pvlib.pvsystem.retrieve_sam('SandiaMod')
    # module = sandia_modules['Canadian_Solar_CS5P_220M___2009_']

    module_database = pvlib.pvsystem.retrieve_sam("CECMod")
    module = module_database[module_name]

    # Define temperature losses of module
    temperature_model_parameters = pvlib.temperature.TEMPERATURE_MODEL_PARAMETERS[
        "sapm"
    ]["open_rack_glass_glass"]

    # Get location
    tf = TimezoneFinder()
    tz = tf.timezone_at(lng=lon, lat=lat)
    location = pvlib.location.Location(lat, lon, tz=tz, altitude=alt)

    # Make weather data
    weather = pd.DataFrame(
        [[ghi, dni, dhi, temperature, wind_speed]],
        columns=["ghi", "dni", "dhi", "temp_air", "wind_speed"],
        index=[pd.Timestamp("20170401 1200", tz=tz)],
    )

    # Create PV model chain
    inverter_parameters = {"pdc0": 5000, "eta_inv_nom": inverter_eff}
    system = pvlib.pvsystem.PVSystem(
        surface_tilt=tilt,
        surface_azimuth=surface_azimuth,
        module_parameters=module,
        inverter_parameters=inverter_parameters,
        temperature_model_parameters=temperature_model_parameters,
    )

    pv_model = pvlib.modelchain.ModelChain(
        system, location, spectral_model="no_loss", aoi_model="physical"
    )

    pv_model.run_model(weather)

    power = pv_model.results.ac.p_mp

    # print(power/220)

    capacity_factor = power / module.STC
    specific_area = module.STC / module.A_c / 1000 / 1000

    print(capacity_factor)

    # parameters['capacity_factors'] = cap_factor

# endregion

execute = 0
# region How to make an API request for JRC
if execute == 1:
    lon = 8
    lat = 45
    year = "typical_year"
    if year == "typical_year":
        parameters = {"lon": lon, "lat": lat, "outputformat": "json"}
    else:
        parameters = {"lon": lon, "lat": lat, "year": year, "outputformat": "json"}

    print("Importing Climate Data...")
    response = requests.get("https://re.jrc.ec.europa.eu/api/tmy?", params=parameters)
    if response.status_code == 200:
        print("Importing Climate Data successful")
    data = response.json()
    climate_data = data["outputs"]["tmy_hourly"]
    temperature2m = dict()
    relative_humidity = dict()
    global_horizontal_irr = dict()
    direct_normal_irr = dict()
    diffuse_horizontal_irr = dict()
    wind_speed10m = dict()

    for t_interval in climate_data:
        print(t_interval)
        temperature2m[t_interval["time(UTC)"]] = t_interval["T2m"]
        relative_humidity[t_interval["time(UTC)"]] = t_interval["RH"]
        global_horizontal_irr[t_interval["time(UTC)"]] = t_interval["G(h)"]
        direct_normal_irr[t_interval["time(UTC)"]] = t_interval["Gb(n)"]
        diffuse_horizontal_irr[t_interval["time(UTC)"]] = t_interval["Gd(h)"]
        wind_speed10m[t_interval["time(UTC)"]] = t_interval["WS10m"]
# endregion

execute = 0
# region How to make an API request for ERA5
if execute == 1:
    lon = 8
    lat = 45
    year = 2021

    area = [lat + 0.1, lon - 0.1, lat - 0.1, lon + 0.1]
    #
    cds_client = cdsapi.Client()
    #
    # print('Retrieving ERA5 data, this might take a while!')
    data = cds_client.retrieve(
        "reanalysis-era5-single-levels",
        {
            "product_type": "reanalysis",
            "format": "grib",
            "variable": [
                "100u",  # 100m_u-component_of_wind
                "100v",  # 100m_v-component_of_wind
                "fsr",  # forecast_surface_roughness
                "sp",  # surface_pressure
                "fdir",  # total_sky_direct_solar_radiation_at_surface
                "ssrd",  # surface_solar_radiation_downwards
                "2t",  # 2m_temperature
                "2d",  # 2m_dewpoint_temperature
                "10u",  # 10m_u-component_of_wind
                "10v",  # 10m_v-component_of_wind
            ],
            "year": year,
            "month": ["01"],
            "day": [
                "01",
                "02",
                "03",
                "04",
                "05",
                "06",
                "07",
                "08",
                "09",
                "10",
                "11",
                "12",
                "13",
                "14",
                "15",
                "16",
                "17",
                "18",
                "19",
                "20",
                "21",
                "22",
                "23",
                "24",
                "25",
                "26",
                "27",
                "28",
                "29",
                "30",
                "31",
            ],
            "time": [
                "00:00",
                "01:00",
                "02:00",
                "03:00",
                "04:00",
                "05:00",
                "06:00",
                "07:00",
                "08:00",
                "09:00",
                "10:00",
                "11:00",
                "12:00",
                "13:00",
                "14:00",
                "15:00",
                "16:00",
                "17:00",
                "18:00",
                "19:00",
                "20:00",
                "21:00",
                "22:00",
                "23:00",
            ],
            "area": area,
        },
        "download.grib",
    )

    data.download("C:/Users/6574114/Documents/Research/EHUB-Py/output2.nc")
    filepath = "C:/Users/6574114/Documents/Research/EHUB-Py/output2.nc"
    rootgrp = Dataset("test.nc", "w", format="NETCDF4")
    print(rootgrp.data_model)
    #
    # climate_data = data['outputs']['tmy_hourly']
    # temperature2m = dict()
    # relative_humidity = dict()
    # global_horizontal_irr = dict()
    # direct_normal_irr = dict()
    # diffuse_horizontal_irr = dict()
    # wind_speed10m = dict()
    #
    # for t_interval in climate_data:
    #     print(t_interval)
    #     temperature2m[t_interval['time(UTC)']] = t_interval['T2m']
    #     relative_humidity[t_interval['time(UTC)']] = t_interval['RH']
    #     global_horizontal_irr[t_interval['time(UTC)']] = t_interval['G(h)']
    #     direct_normal_irr[t_interval['time(UTC)']] = t_interval['Gb(n)']
    #     diffuse_horizontal_irr[t_interval['time(UTC)']] = t_interval['Gd(h)']
    #     wind_speed10m[t_interval['time(UTC)']] = t_interval['WS10m']<|MERGE_RESOLUTION|>--- conflicted
+++ resolved
@@ -95,7 +95,6 @@
 execute = 1
 
 if execute == 1:
-<<<<<<< HEAD
     # data = dm.load_object(r'./src/test/test_data/technology_CONV1_2.p')
     data = dm.load_object(r"./src/test/test_data/technology_dynamics_CONV1_2.p")
     tecname = "testCONV1_2"
@@ -111,18 +110,6 @@
     data.technology_data["test_node1"][tecname].performance_data["min_part_load"] = 0.4
     # data.technology_data['test_node1'][tecname].performance_data['SU_time'] = 2
     # data.technology_data['test_node1'][tecname].performance_data['SD_time'] = 1
-=======
-    data = dm.load_object(r'./src/test/test_data/technology_dynamics_CONV1_4.p')
-    tecname = 'testCONV1_4'
-
-    # change test technology dynamic parameters
-    # data.technology_data['test_node1'][tecname].performance_data['standby_power'] = 0.2
-    # data.technology_data['test_node1'][tecname].performance_data['ramping_rate'] = max(data.node_data['test_node1'].data['demand']['heat']) *.75
-    # data.technology_data['test_node1'][tecname].performance_data['max_startups'] = 0
-    data.technology_data['test_node1'][tecname].performance_data['min_part_load'] = 0.5
-    data.technology_data['test_node1'][tecname].performance_data['SU_time'] = 2
-    data.technology_data['test_node1'][tecname].performance_data['SD_time'] = 1
->>>>>>> 7139aba1
     # data.technology_data['test_node1'][tecname].performance_data['SU_load'] = 0.8
     # data.technology_data['test_node1'][tecname].size_max = 1.5
     main_car = data.technology_data["test_node1"][tecname].performance_data[
@@ -136,7 +123,6 @@
     energyhub = EnergyHub(data, configuration)
     energyhub.quick_solve()
 
-<<<<<<< HEAD
     print("finish")
 
     display(energyhub.model.node_blocks["test_node1"].tech_blocks_active["testCONV1_2"])
@@ -148,13 +134,11 @@
             .var_x[i]
             .value
         )
-=======
     print('finish')
 
 
     for i in range(1, 10):
         print(energyhub.model.node_blocks['test_node1'].tech_blocks_active['testCONV3_2'].var_x[i].value)
->>>>>>> 7139aba1
 
 
 execute = 0
